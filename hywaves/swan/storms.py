#!/usr/bin/env python
# -*- coding: utf-8 -*-

import numpy as np
import pandas as pd
from datetime import timedelta

from .geo import shoot, gc_distance


# STORM TRACK LIBRARY

<<<<<<< HEAD
# TODO descatalogar? 
=======
# TODO CAMBIAR POR historic_track_parameters
>>>>>>> b21fdc7d
def track_from_parameters(
    pmin, vmean, delta, gamma,
    x0, y0, x1, R,
    date_ini, hours,
    great_circle=False):
    '''
    Calculates storm track variables from storm track parameters

    pmin, vmean, delta, gamma  - storm track parameters
    x0, y0                     - site coordinates (longitude, latitude)
    x1                         - enter point in computational grid
    R                          - radius (º)
    date_ini                   - initial date 'yyyy-mm-dd HH:SS'
    hours                      - number of hours to generate
    great_circle               - True for using great circle lon,lat calculation
    '''

    RE = 6378.135  # earth radius

    # generation of storm track 
    xc = x0 + R * np.sin(delta * np.pi/180)  # enter point in the smaller radius
    yc = y0 + R * np.cos(delta * np.pi/180)

    d = (x1 - xc) / np.sin(gamma * np.pi/180)
    y1 = yc + d * np.cos(gamma * np.pi/180)

    # time array for SWAN input
    time_input = pd.date_range(date_ini, periods=hours, freq='H')

    # storm track (pd.DataFrame)
    st = pd.DataFrame(index=time_input, columns=['move', 'vf', 'pn', 'p0', 'lon', 'lat'])
    st['move'] = gamma
    st['vf'] = vmean
    st['pn'] = 1013
    st['p0'] = pmin

    # calculate lon and lat
    if not great_circle:
        st['lon'] = x1 - (st['vf']*180/(RE*np.pi)) * np.sin(gamma*np.pi/180) * list(range(len(st)))
        st['lat'] = y1 - (st['vf']*180/(RE*np.pi)) * np.cos(gamma*np.pi/180) * list(range(len(st)))

    else:
        x2 = x1 - (st['vf']*180/(RE*np.pi)) * np.sin(gamma*np.pi/180) * list(range(len(st)))
        y2 = y1 - (st['vf']*180/(RE*np.pi)) * np.cos(gamma*np.pi/180) * list(range(len(st)))
        xt, yt = [], []
        for i in list(range(0,hours)):
            glon, glat, baz = shoot(x1, y1, gamma+180, vmean * i)
            xt.append(glon)
            yt.append(glat)
        st['lon'] = xt
        st['lat'] = yt

    # add some metadata
    st.x0 = x0
    st.y0 = y0
    st.R = R

    return st

def get_category(ycpres):
    'Defines storm category according to minimum pressure centers'

    categ = []
    for i in range(len(ycpres)):
        if (ycpres[i] == 0) or (np.isnan(ycpres[i])):
            categ.append(6)
        elif ycpres[i] < 920:  categ.append(5)
        elif ycpres[i] < 944:  categ.append(4)
        elif ycpres[i] < 964:  categ.append(3)
        elif ycpres[i] < 979:  categ.append(2)
        elif ycpres[i] < 1000: categ.append(1)
        elif ycpres[i] >= 1000: categ.append(0)

    return categ

def historic_track_preprocessing(xds, d_vns):
    '''
    Historic track is preprocessed, by removing NaN data, apply longitude
    sign convention, change time format and define storm category

    xds: historic track dataset (storm dimension)
    d_vns: dictionary to set longitude, latitude, time, pressure and wind varnames
    '''

    # get names of vars
    nm_lon = d_vns['longitude']
    nm_lat = d_vns['latitude']
    nm_prs = d_vns['pressure']
    nm_tim = d_vns['time']
    nm_win = d_vns['maxwinds']

    # get var time
    ytime = xds[nm_tim].values         # dates format: datetime64

    # remove time nans
    ycpres = xds[nm_prs].values[~np.isnat(ytime)]     # minimum pressure
    ylat_tc = xds[nm_lat].values[~np.isnat(ytime)]    # latitude
    ylon_tc = xds[nm_lon].values[~np.isnat(ytime)]    # longitude
    ywind = xds[nm_win].values[~np.isnat(ytime)]      # wind speed [kt]
    ytime = ytime[~np.isnat(ytime)]

    # remove pmin nans
    ylat_tc = ylat_tc[~np.isnan(ycpres)]
    ylon_tc = ylon_tc[~np.isnan(ycpres)]
    ywind = ywind[~np.isnan(ycpres)]
    ytime = ytime[~np.isnan(ycpres)]
    ycpres = ycpres[~np.isnan(ycpres)]

    # sign convention: [0º,360º]
    ylon_tc[ylon_tc<0] = ylon_tc[ylon_tc<0] + 360

    # round dates to hour
    st_time = []
    for i in range(len(ytime)):
        round_to = 3600
        # each gauge has different time format
        dt = ytime[i].astype('datetime64[s]').tolist()
        seconds = (dt - dt.min).seconds
        rounding = (seconds+round_to/2) // round_to * round_to
        out = dt + timedelta(0,rounding-seconds,-dt.microsecond)
        st_time.append(out)
    st_time = np.asarray(st_time)

    # time step data [hours]
    ts = (st_time[1:] - st_time[:-1])
    ts = [ts[i].total_seconds() / 3600 for i in range(ts.size)]

    # storm category centers
    categ = get_category(ycpres)

    return st_time, ylat_tc, ylon_tc, ycpres, ywind, ts, categ

def ibtrac_basin_fitting(x0, y0):
    '''
    Assigns cubic polynomial fitting curve coefficient for each basin of
    historical TCs data (IBTrACS)
    '''

    # determination of the location basin 
    if y0 < 0:                  basin = 5
    elif (y0 > 0) & (x0 > 0):   basin = 3
    else:                       print('Basin not defined')

    # cubic polynomial fitting curve for Ibtracs and each basin
    # TODO: obtain all basin fitting coefficients

    if basin == 3:      # West Pacific
        p1 = -7.77328602747578e-06
        p2 = 0.0190830514629838
        p3 = -15.9630945598490
        p4 = 4687.76462404360

    elif basin == 5:    # South Pacific
        p1 = -4.70481986864773e-05
        p2 = 0.131052968357409
        p3 = -122.487981649828
        p4 = 38509.7575283218

    return p1, p2, p3, p4

def historic_track_interpolation(st_time, ylon_tc, ylat_tc, ycpres, ywind, y0, x0,
                                 lat00, lon00, lat01, lon01, ts, dt_comp,
                                 wind=None, great_circle=False, fit=False):
    '''
    Calculates storm track variables from storm track parameters and interpolates
    track points in between historical data (for "dt_comp" time step)

    st_time                    - time track
    lat, lon                   - track coordinates (longitude, latitude)
    pmin, ywind                - storm track parameters
    x0, y0                     - target coordinates (longitude, latitude)
    lat0, lon0, lat1, lon1     - numerical domain bound limits
    ts                         - track time step data [hours]
    dt_comp                    - simulation computation time step [minutes]
    wind                       - False for using vmax approximation eq.
    great_circle               - True for using great circle lon,lat calculation
    fit                        - True for fitting vmax when ywind=0 (start of storm)
    '''

    RE = 6378.135   # earth radius [km]

    # cubic polynomial fitting curve for each IBTrACS basin
    p1, p2, p3, p4 = ibtrac_basin_fitting(x0, y0)

    # generate lists
    time_storm = list(st_time)  # datetime format
    pmin = list(ycpres)
    lat = list(ylat_tc)
    lon = list(ylon_tc)
    if wind.any() != None:
        mwind = wind
        if fit:
            wind_fitting = p1 * np.power(pmin,3) + p2 * np.power(pmin,2) + p3 * np.power(pmin,1) + p4
            pos = np.where(mwind==0)
            mwind[pos] = wind_fitting[pos]

    # number of time steps between consecutive interpolated track points in order
    # to  match SWAN computational time step
    ts = np.asarray(ts) * 60 / dt_comp

    # initialize
    move, vmean, pn, p0, lon_t, lat_t, vmax = [], [], [], [], [], [], []
    vu, vy = [], []
    time_input = np.empty((0,),dtype='datetime64[ns]')

    for i in range(0, len(time_storm)-1):
        # time array for SWAN input
        date_ini = time_storm[i]
        time_input0 = pd.date_range(
                date_ini, periods=int(ts[i]), freq='{0}MIN'.format(dt_comp))
        time_input = np.append(np.array(time_input), np.array(time_input0))

        # track pair of successive coordinates
        lon1 = lon[i]
        lat1 = lat[i]
        lon2 = lon[i+1]
        lat2 = lat[i+1]

        # translation speed 
        arcl_h, gamma_h = gc_distance(lat2, lon2, lat1, lon1)
        r = arcl_h * np.pi / 180.0 * RE     # distance between consecutive track points (km)
        dx = r / ts[i]                      # interpolation distance 
        vx = float(dx) /3.6                 # translation speed (m/s)
        vx = vx /0.52                       # translation speed (kt)

        for j in range(int(ts[i])):
            # append track parameters
            move.append(gamma_h)
            vmean.append(vx)
            vu.append(vx * np.sin((gamma_h+180)*np.pi/180))
            vy.append(vx * np.cos((gamma_h+180)*np.pi/180))
            pn.append(1013)
            p0.append(pmin[i] + j* (pmin[i+1]-pmin[i])/ts[i])
            if wind.any() != None:
                vmax.append(mwind[i] + j* (mwind[i+1]-mwind[i])/ts[i])    #[kt]

            # calculate lon, lat
            if not great_circle:
                lon_h = lon1 - (dx*180/(RE*np.pi)) * np.sin(gamma_h*np.pi/180) * j
                lat_h = lat1 - (dx*180/(RE*np.pi)) * np.cos(gamma_h*np.pi/180) * j
            else:
                xt, yt = [], []
                glon, glat, baz = shoot(lon1, lat1, gamma_h + 180, float(dx) * j)
                xt = np.append(xt,glon)
                yt = np.append(yt,glat)
                lon_h = xt
                lat_h = yt
            lon_t.append(lon_h)
            lat_t.append(lat_h)

    # to array
    move = np.array(move)
    vmean = np.array(vmean)
    vu = np.array(vu)
    vy = np.array(vy)
    p0 = np.array(p0)
    vmax = np.array(vmax)
    lon_t = np.array(lon_t)
    lat_t = np.array(lat_t)

    # longitude sign convention --> (0º,360º)
    lon_t[lon_t<0]= lon_t[lon_t<0] + 360

    # select interpolation data within the target domain area
    loc = []
    for i, (lo,la) in enumerate(zip(lon_t, lat_t)):
        if (lo<=lon01) & (lo>=lon00) & (la<=lat01) & (la>=lat00):
            loc.append(i)

    # storm track (pd.DataFrame)
    st = pd.DataFrame(index=time_input[loc],
                      columns=['move','vf','vfx','vfy','pn','p0','lon','lat','vmax'])
    st['move'] = move[loc]
    st['vf'] = vmean[loc]
    st['vfx'] = vu[loc]
    st['vfy'] = vy[loc]
    st['pn'] = 1013
    st['p0'] = p0[loc]
    st['lon'] = lon_t[loc]
    st['lat'] = lat_t[loc]
    # vmax is calculated from Pmin-Vmax basin-fitting when the value is not given 
    if wind.any() != None:
        st['vmax'] = vmax[loc]
    else:
        st['vmax'] = p1 * np.power(p0[loc],3) + p2 * np.power(p0[loc],2) + p3 * np.power(p0[loc],1) + p4   # [kt]

    # add some metadata
    st.x0 = x0
    st.y0 = y0
    st.R = 4

    return st, time_input[loc]

def entrance_coords(delta, gamma, x0, y0, R, lon0, lon1, lat0, lat1):
    '''
    Calculates storm track first coordinates

    delta, gamma               - storm track parameters
    x0, y0                     - site coordinates (longitude, latitude)
    R                          - radius (º)
    lon0, lon1, lat0, lat1     - computational coordinates (outer grid)
    '''

    # enter point in the radius
    xc = x0 + R * np.sin(delta * np.pi/180)
    yc = y0 + R * np.cos(delta * np.pi/180)

    # calculate angles that determine the storm boundary entrance  [degrees]
    ang_1 = np.arctan((lon1-xc)/(lat1-yc)) *180/np.pi       # upper right corner
    ang_2 = np.arctan((lon1-xc)/(lat0-yc)) *180/np.pi +180  # lower right
    ang_3 = np.arctan((lon0-xc)/(lat0-yc)) *180/np.pi +180  # lower left
    ang_4 = np.arctan((lon0-xc)/(lat1-yc)) *180/np.pi +360  # upper left

    if (gamma > ang_1) & (gamma < ang_2):
        x1 = lon1
        d = (x1 - xc) / np.sin(gamma * np.pi/180)
        y1 = yc + d * np.cos(gamma * np.pi/180)

    elif (gamma > ang_2) & (gamma < ang_3):
        y1 = lat0
        d = (y1 - yc) / np.cos(gamma * np.pi/180)
        x1 = xc + d * np.sin(gamma * np.pi/180)

    elif (gamma > ang_3) & (gamma < ang_4):
        x1 = lon0
        d = (x1 - xc) / np.sin(gamma * np.pi/180)
        y1 = yc + d * np.cos(gamma * np.pi/180)

    elif (gamma > ang_4) | (gamma < ang_1):
        y1 = lat1
        d = (y1 - yc) / np.cos(gamma * np.pi/180)
        x1 = xc + d * np.sin(gamma * np.pi/180)

    return x1, y1

def track_site_parameters(step, pmin, vmean, delta, gamma,
                          x0, y0, lon0, lon1, lat0, lat1, R, date_ini):
    '''
    Calculates storm track variables from storm track parameters within the study area
    (uses great circle)

    step                       - computational time step (in minutes)
    pmin, vmean, delta, gamma  - storm track parameters   (NOTE: vmean in [kt])
    x0, y0                     - site coordinates (longitude, latitude)
    lon0, lon1, lat0, lat1     - enter point in computational grid
    R                          - radius (º)
    date_ini                   - initial date 'yyyy-mm-dd HH:SS'
    great_circle               - default option
    '''

    # cubic polynomial fitting curve for each IBTrACS basin
    # to calculate vmax from relation Pmin-Vmax of the specific basin
    p1, p2, p3, p4 = ibtrac_basin_fitting(x0, y0)

    # storm boundary entrance coordinates
    x1, y1 = entrance_coords(delta, gamma, x0, y0, R, lon0, lon1, lat0, lat1)

    # calculate lon,lat storm coordinates
    xt, yt = [x1], [y1]
    i = 1
    glon, glat, baz = shoot(x1, y1, gamma+180, vmean*1.872 * i*step/60)  # velocity in [km/h]
<<<<<<< HEAD
    if glon < 0: glon += 360
=======
    
    # sign convention [0º,360º]
    if glon < 0:    glon += 360
>>>>>>> b21fdc7d

    while (glon < lon1) & (glon > lon0) & (glat < lat1) & (glat > lat0):
        xt.append(glon)
        yt.append(glat)
        i += 1
        glon, glat, baz = shoot(x1, y1, gamma+180, vmean*1.872 * i*step/60)  # velocity in [km/h]
<<<<<<< HEAD
        if glon < 0: glon += 360

=======
        if glon < 0:    glon += 360
>>>>>>> b21fdc7d
    frec = len(xt)

    # time array for SWAN input
    time_input = pd.date_range(date_ini, periods=frec, freq='{0}min'.format(step))

    # storm track (pd.DataFrame)
    st = pd.DataFrame(index=time_input,
                      columns=['move','vf','vfx','vfy','pn','p0','lon','lat','vmax'])
    st['move'] = gamma
    st['vf'] = vmean   # [kt]    
    st['pn'] = 1013
    st['p0'] = pmin
    st['vfx'] = vmean * np.sin((gamma+180) * np.pi/180)   # [kt]
    st['vfy'] = vmean * np.cos((gamma+180) * np.pi/180)   # [kt]
    st['vmax'] = p1 * np.power(pmin,3) + p2 * np.power(pmin,2) + p3 * np.power(pmin,1) + p4   # [kt]
    st['lon'] = xt
    st['lat'] = yt

    # add some metadata
    st.x0 = x0
    st.y0 = y0
    st.R = R

    return st


# VORTEX LIBRARY
# TODO 
<|MERGE_RESOLUTION|>--- conflicted
+++ resolved
@@ -10,11 +10,7 @@
 
 # STORM TRACK LIBRARY
 
-<<<<<<< HEAD
 # TODO descatalogar? 
-=======
-# TODO CAMBIAR POR historic_track_parameters
->>>>>>> b21fdc7d
 def track_from_parameters(
     pmin, vmean, delta, gamma,
     x0, y0, x1, R,
@@ -376,25 +372,13 @@
     xt, yt = [x1], [y1]
     i = 1
     glon, glat, baz = shoot(x1, y1, gamma+180, vmean*1.872 * i*step/60)  # velocity in [km/h]
-<<<<<<< HEAD
     if glon < 0: glon += 360
-=======
-    
-    # sign convention [0º,360º]
-    if glon < 0:    glon += 360
->>>>>>> b21fdc7d
-
     while (glon < lon1) & (glon > lon0) & (glat < lat1) & (glat > lat0):
         xt.append(glon)
         yt.append(glat)
         i += 1
         glon, glat, baz = shoot(x1, y1, gamma+180, vmean*1.872 * i*step/60)  # velocity in [km/h]
-<<<<<<< HEAD
         if glon < 0: glon += 360
-
-=======
-        if glon < 0:    glon += 360
->>>>>>> b21fdc7d
     frec = len(xt)
 
     # time array for SWAN input
